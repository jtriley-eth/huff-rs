use huff_lexer::*;
use huff_utils::prelude::*;

#[test]
fn parses_macro_keyword() {
    let source = "#define macro";
    let mut lexer = Lexer::new(source);
    assert_eq!(lexer.source, source);

    // Define Identifier first
    let tok = lexer.next();
    let unwrapped = tok.unwrap().unwrap();
    let define_span = Span::new(0..7);
    assert_eq!(unwrapped, Token::new(TokenKind::Define, define_span));
    assert_eq!(lexer.span, define_span);

    // The next token should be the whitespace
    let tok = lexer.next();
    let unwrapped = tok.unwrap().unwrap();
    let whitespace_span = Span::new(7..8);
    assert_eq!(unwrapped, Token::new(TokenKind::Whitespace, whitespace_span));
    assert_eq!(lexer.span, whitespace_span);

    // Lastly we should parse the macro keyword
    let tok = lexer.next();
    let unwrapped = tok.unwrap().unwrap();
    let macro_span = Span::new(8..13);
    assert_eq!(unwrapped, Token::new(TokenKind::Macro, macro_span));
    assert_eq!(lexer.span, macro_span);

    // We covered the whole source
    assert_eq!(lexer.span.end, source.len());
    assert!(lexer.eof);
}

#[test]
fn parses_function_keyword() {
    let source = "#define function";
    let mut lexer = Lexer::new(source);
    assert_eq!(lexer.source, source);

    // Define Identifier first
    let tok = lexer.next();
    let unwrapped = tok.unwrap().unwrap();
    let define_span = Span::new(0..7);
    assert_eq!(unwrapped, Token::new(TokenKind::Define, define_span));
    assert_eq!(lexer.span, define_span);

    // The next token should be the whitespace
    let tok = lexer.next();
    let unwrapped = tok.unwrap().unwrap();
    let whitespace_span = Span::new(7..8);
    assert_eq!(unwrapped, Token::new(TokenKind::Whitespace, whitespace_span));
    assert_eq!(lexer.span, whitespace_span);

    // Lastly we should parse the function keyword
    let tok = lexer.next();
    let unwrapped = tok.unwrap().unwrap();
    let function_span = Span::new(8..16);
    assert_eq!(unwrapped, Token::new(TokenKind::Function, function_span));
    assert_eq!(lexer.span, function_span);

    // We covered the whole source
    assert_eq!(lexer.span.end, source.len());
    assert!(lexer.eof);
}

#[test]
fn parses_constant_keyword() {
    let source = "#define constant";
    let mut lexer = Lexer::new(source);
    assert_eq!(lexer.source, source);

    // Define Identifier first
    let tok = lexer.next();
    let unwrapped = tok.unwrap().unwrap();
    let define_span = Span::new(0..7);
    assert_eq!(unwrapped, Token::new(TokenKind::Define, define_span));
    assert_eq!(lexer.span, define_span);

    // The next token should be the whitespace
    let tok = lexer.next();
    let unwrapped = tok.unwrap().unwrap();
    let whitespace_span = Span::new(7..8);
    assert_eq!(unwrapped, Token::new(TokenKind::Whitespace, whitespace_span));
    assert_eq!(lexer.span, whitespace_span);

    // Lastly we should parse the constant keyword
    let tok = lexer.next();
    let unwrapped = tok.unwrap().unwrap();
    let constant_span = Span::new(8..16);
    assert_eq!(unwrapped, Token::new(TokenKind::Constant, constant_span));
    assert_eq!(lexer.span, constant_span);

    // We covered the whole source
    assert_eq!(lexer.span.end, source.len());
    assert!(lexer.eof);
}

#[test]
fn parses_takes_and_returns_keywords() {
    let source = "takes (0) returns (0)";
    let mut lexer = Lexer::new(source);
    assert_eq!(lexer.source, source);

    // Lex Takes First
    let tok = lexer.next();
    let unwrapped = tok.unwrap().unwrap();
    let takes_span = Span::new(0..5);
    assert_eq!(unwrapped, Token::new(TokenKind::Takes, takes_span));
    assert_eq!(lexer.span, takes_span);

    // Lex the middle 5 chars
    let _ = lexer.next(); // whitespace
    let _ = lexer.next(); // open parenthesis
    let _ = lexer.next(); // 0
    let _ = lexer.next(); // close parenthesis
    let _ = lexer.next(); // whitespace

    // Lex Returns
    let tok = lexer.next();
    let unwrapped = tok.unwrap().unwrap();
    let returns_span = Span::new(10..17);
    assert_eq!(unwrapped, Token::new(TokenKind::Returns, returns_span));
    assert_eq!(lexer.span, returns_span);

    // Lex the last 4 chars
    let _ = lexer.next(); // whitespace
    let _ = lexer.next(); // open parenthesis
    let _ = lexer.next(); // 0
    let _ = lexer.next(); // close parenthesis

    // We covered the whole source
    assert_eq!(lexer.span.end, source.len());
    assert!(lexer.eof);
}

#[test]
fn parses_takes_and_returns_keywords_tight_syntax() {
    let source = "takes(0) returns(0)";
    let mut lexer = Lexer::new(source);
    assert_eq!(lexer.source, source);

    // Lex Takes First
    let tok = lexer.next();
    let unwrapped = tok.unwrap().unwrap();
    let takes_span = Span::new(0..5);
    assert_eq!(unwrapped, Token::new(TokenKind::Takes, takes_span));
    assert_eq!(lexer.span, takes_span);

    // Lex the next 4 chars
    let _ = lexer.next(); // open parenthesis
    let _ = lexer.next(); // 0
    let _ = lexer.next(); // close parenthesis
    let _ = lexer.next(); // whitespace

    // Lex Returns
    let tok = lexer.next();
    let unwrapped = tok.unwrap().unwrap();
    let returns_span = Span::new(9..16);
    assert_eq!(unwrapped, Token::new(TokenKind::Returns, returns_span));
    assert_eq!(lexer.span, returns_span);

    // Lex the last 3 chars
    let _ = lexer.next(); // open parenthesis
    let _ = lexer.next(); // 0
    let _ = lexer.next(); // close parenthesis

    // We covered the whole source
    assert_eq!(lexer.span.end, source.len());
    assert!(lexer.eof);
<<<<<<< HEAD
    assert!(lexer.next().is_none());
}

#[test]
fn parses_function_definition_with_keyword_name() {
    let key_words = ["macro", "function", "constant", "takes", "returns"];

    for s in key_words {
        let source = format!("#define function {}(uint256) takes(0) returns(0)", s);
        let mut lexer = Lexer::new(source.as_str());
        assert_eq!(lexer.source, source);

        let end_span_s = 17 + s.len();

        let _ = lexer.next(); // #define
        let _ = lexer.next(); // whitespace
        let _ = lexer.next(); // function
        let _ = lexer.next(); // whitespace

        // Keyword as a function name (s)
        let tok = lexer.next();
        let unwrapped = tok.unwrap().unwrap();
        let ident_span = Span::new(17..end_span_s);
        assert_eq!(unwrapped, Token::new(TokenKind::Ident(&s), ident_span));
        assert_eq!(lexer.span, ident_span);

        let _ = lexer.next(); // open parenthesis
        let _ = lexer.next(); // uint256
        let _ = lexer.next(); // close parenthesis
        let _ = lexer.next(); // whitespace

        // Ensure that this "takes" is lexed as a `TokenKind::Takes`
        let tok = lexer.next();
        let unwrapped = tok.unwrap().unwrap();
        let takes_span = Span::new((end_span_s + 10)..(end_span_s + 15));
        assert_eq!(unwrapped, Token::new(TokenKind::Takes, takes_span));
        assert_eq!(lexer.span, takes_span);

        let _ = lexer.next(); // open parenthesis
        let _ = lexer.next(); // 0 (TokenKind::Num)
        let _ = lexer.next(); // close parenthesis
        let _ = lexer.next(); // whitespace

        // Ensure that this "returns" is lexed as a `TokenKind::Returns`
        let tok = lexer.next();
        let unwrapped = tok.unwrap().unwrap();
        let returns_span = Span::new((end_span_s + 19)..(end_span_s + 26));
        assert_eq!(unwrapped, Token::new(TokenKind::Returns, returns_span));
        assert_eq!(lexer.span, returns_span);

        let _ = lexer.next(); // open parenthesis
        let _ = lexer.next(); // 0 (TokenKind::Num)
        let _ = lexer.next(); // close parenthesis

        // We covered the whole source
        assert_eq!(lexer.span.end, source.len());
        assert!(lexer.eof);
        assert!(lexer.next().is_none());
    }
}

#[test]
fn parses_function_with_keyword_name_in_main_macro() {
    let key_words = ["macro", "function", "constant", "takes", "returns"];

    for s in key_words {
        // ex:
        // takes:
        //     TAKES()
        let source = format!(
            r#"{}:
            {}()"#,
            s,
            s.to_uppercase()
        );
        let mut lexer = Lexer::new(source.as_str());
        assert_eq!(lexer.source, source);

        let tok = lexer.next();
        let unwrapped = tok.unwrap().unwrap();
        let fn_name_span = Span::new(0..s.len());
        assert_eq!(unwrapped, Token::new(TokenKind::Ident(&s), fn_name_span));
        assert_eq!(lexer.span, fn_name_span);

        let _ = lexer.next(); // :
        let _ = lexer.next(); // whitespace

        let tok = lexer.next();
        let unwrapped = tok.unwrap().unwrap();
        let fn_name_span = Span::new((s.len() + 14)..(s.len() * 2 + 14));
        assert_eq!(unwrapped, Token::new(TokenKind::Ident(&s.to_uppercase()), fn_name_span));
        assert_eq!(lexer.span, fn_name_span);

        let _ = lexer.next(); // open parenthesis
        let _ = lexer.next(); // close parenthesis

        // We covered the whole source
        assert_eq!(lexer.span.end, source.len());
        assert!(lexer.eof);
        assert!(lexer.next().is_none());
    }
=======
>>>>>>> df7b71b3
}<|MERGE_RESOLUTION|>--- conflicted
+++ resolved
@@ -169,8 +169,6 @@
     // We covered the whole source
     assert_eq!(lexer.span.end, source.len());
     assert!(lexer.eof);
-<<<<<<< HEAD
-    assert!(lexer.next().is_none());
 }
 
 #[test]
@@ -271,6 +269,4 @@
         assert!(lexer.eof);
         assert!(lexer.next().is_none());
     }
-=======
->>>>>>> df7b71b3
 }