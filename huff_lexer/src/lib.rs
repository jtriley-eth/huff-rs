//! ## Huff Lexer
//!
//! Lexical analyzer for the huff language.
//!
//! The Huff Lexer is instantiable with a string representing the source code.
//!
//! Once instantiated, the lexer can be used to iterate over the tokens in the source code.
//! It also exposes a number of practical methods for accessing information about the source code
//! throughout lexing.
//!
//! #### Usage
//!
//! The following example steps through the lexing of a simple, single-line source code macro
//! definition.
//!
//! ```rust
//! use huff_utils::{token::*, span::*};
//! use huff_lexer::{Lexer};
//!
//! // Instantiate a new lexer
//! let source = "#define macro HELLO_WORLD()";
//! let mut lexer = Lexer::new(source);
//! assert_eq!(lexer.source, source);
//!
//! // This token should be a Define identifier
//! let tok = lexer.next().unwrap().unwrap();
//! assert_eq!(tok, Token::new(TokenKind::Define, Span::new(0..7)));
//! assert_eq!(lexer.span, Span::new(0..7));
//!
//! // The next token should be the whitespace
//! let tok = lexer.next().unwrap().unwrap();
//! assert_eq!(tok, Token::new(TokenKind::Whitespace, Span::new(7..8)));
//! assert_eq!(lexer.span, Span::new(7..8));
//!
//! // Then we should parse the macro keyword
//! let tok = lexer.next().unwrap().unwrap();
//! assert_eq!(tok, Token::new(TokenKind::Macro, Span::new(8..13)));
//! assert_eq!(lexer.span, Span::new(8..13));
//!
//! // The next token should be another whitespace
//! let tok = lexer.next().unwrap().unwrap();
//! assert_eq!(tok, Token::new(TokenKind::Whitespace, Span::new(13..14)));
//! assert_eq!(lexer.span, Span::new(13..14));
//!
//! // Then we should get the function name
//! let tok = lexer.next().unwrap().unwrap();
//! assert_eq!(tok, Token::new(TokenKind::Ident("HELLO_WORLD"), Span::new(14..25)));
//! assert_eq!(lexer.span, Span::new(14..25));
//!
//! // Then we should have an open paren
//! let tok = lexer.next().unwrap().unwrap();
//! assert_eq!(tok, Token::new(TokenKind::OpenParen, Span::new(25..26)));
//! assert_eq!(lexer.span, Span::new(25..26));
//!
//! // Lastly, we should have a closing parenthesis
//! let tok = lexer.next().unwrap().unwrap();
//! assert_eq!(tok, Token::new(TokenKind::CloseParen, Span::new(26..27)));
//! assert_eq!(lexer.span, Span::new(26..27));
//!
//! // We covered the whole source
//! assert_eq!(lexer.span.end, source.len());
//! assert!(lexer.eof);
//! ```

#![deny(missing_docs)]
#![allow(dead_code)]

use bytes::BytesMut;
use huff_utils::{error::*, evm::*, span::*, token::*};
use std::{iter::Peekable, str::Chars};

/// ## Lexer
///
/// The lexer encapsulated in a struct.
pub struct Lexer<'a> {
    /// The source code as peekable chars.
    pub chars: Peekable<Chars<'a>>,
    /// The raw source code.
    pub source: &'a str,
    /// The current lexing span.
    pub span: Span,
    /// The previous lexing span. (used for lookbacks)
    pub prev_span: Span,
    /// If the lexer has reached the end of file.
    pub eof: bool,
    /// EOF Token has been returned.
    pub eof_returned: bool,
}

impl<'a> Lexer<'a> {
    /// Public associated function that instantiates a new lexer.
    pub fn new(source: &'a str) -> Self {
        Self {
            chars: source.chars().peekable(),
            source,
            span: Span::default(),
            prev_span: Span::default(),
            eof: false,
            eof_returned: false,
        }
    }

    /// Public associated function that returns the current lexing span.
    pub fn current_span(&self) -> Span {
        if self.eof {
            Span::EOF
        } else {
            self.span
        }
    }

    /// Get the length of the previous lexing span.
    pub fn prev_span_len(&self) -> usize {
        self.prev_span.end - self.prev_span.start
    }

    /// Try to peek at the next character from the source
    pub fn peek(&mut self) -> Option<char> {
        self.chars.peek().copied()
    }

    /// Try to peek at the nth character from the source
    pub fn nth_peek(&mut self, n: usize) -> Option<char> {
        self.chars.clone().nth(n)
    }

    /// Try to peek at next n characters from the source
    pub fn peek_n_chars(&mut self, n: usize) -> String {
        let mut newspan: Span = self.span;
        newspan.end += n;
        // Break with an empty string if the bounds are exceeded
        if newspan.end > self.source.len() {
            return String::default()
        }
        self.source[newspan.range().unwrap()].to_string()
    }

    /// Peek n chars from a given start point in the source
    pub fn peek_n_chars_from(&mut self, n: usize, from: usize) -> String {
        self.source[Span::new(from..(from + n)).range().unwrap()].to_string()
    }

    /// Try to look back `dist` chars from `span.start`, but return an empty string if
    /// `self.span.start - dist` will underflow.
    pub fn try_look_back(&mut self, dist: usize) -> String {
        match self.span.start.checked_sub(dist) {
            Some(n) => self.peek_n_chars_from(dist - 1, n),
            None => String::default(),
        }
    }

    /// Gets the current slice of the source code covered by span
    pub fn slice(&self) -> &'a str {
        &self.source[self.span.range().unwrap()]
    }

    /// Consumes the characters
    pub fn consume(&mut self) -> Option<char> {
        self.chars.next().map(|x| {
            self.span.end += 1;
            x
        })
    }

    /// Consumes n characters
    pub fn nconsume(&mut self, count: usize) {
        for _ in 0..count {
            let _ = self.consume();
        }
    }

    /// Consume characters until a sequence matches
    pub fn seq_consume(&mut self, word: &str) {
        let mut current_pos = self.span.start;
        while self.peek() != None {
            let peeked = self.peek_n_chars_from(word.len(), current_pos);
            if word == peeked {
                break
            }
            self.consume();
            current_pos += 1;
        }
    }

    /// Dynamically consumes characters based on filters
    pub fn dyn_consume(&mut self, f: impl Fn(&char) -> bool + Copy) {
        while self.peek().map(|x| f(&x)).unwrap_or(false) {
            self.consume();
        }
    }

    /// Resets the Lexer's span
    pub fn reset(&mut self) {
        self.prev_span = self.span;
        self.span.start = self.span.end;
    }

    /// Check if a given keyword follows the keyword rules in the `source`. If not, it is a
    /// `TokenKind::Ident`.
    ///
    /// Rules:
    /// - The `macro`, `function` and `constant` keywords must be preceded by a `#define` keyword.
    /// - The `takes` keyword must be preceded by an assignment operator: `=`.
    /// - The `returns` keyword must be succeeded by an open parenthesis and must *not* be succeeded
    ///   by a colon or preceded by the keyword `function`
    pub fn check_keyword_rules(&mut self, found_kind: &Option<TokenKind>) -> bool {
        match found_kind {
            Some(TokenKind::Macro) | Some(TokenKind::Function) | Some(TokenKind::Constant) => {
                let define_key = TokenKind::Define.to_string();
                self.try_look_back(self.prev_span_len() + define_key.len()).trim() == define_key
            }
            Some(TokenKind::Takes) => {
                let assign = TokenKind::Assign.to_string();
                self.try_look_back(self.prev_span_len() + assign.len()).trim() == assign
            }
            Some(TokenKind::Returns) => {
                let function_key = TokenKind::Function.to_string();
                // Allow for loose and tight syntax (e.g. `returns (0)` & `returns(0)`)
                self.peek_n_chars_from(2, self.span.end).trim().starts_with('(') &&
                    self.try_look_back(self.prev_span_len() + function_key.len()).trim() !=
                        function_key &&
                    self.peek_n_chars_from(1, self.span.end) != ":"
            }
            _ => true,
        }
    }
}

impl<'a> Iterator for Lexer<'a> {
    type Item = Result<Token<'a>, LexicalError>;

    /// Iterates over the source code
    fn next(&mut self) -> Option<Self::Item> {
        self.reset();
        if let Some(ch) = self.consume() {
            let kind = match ch {
                // Comments
                '/' => {
                    if let Some(ch2) = self.peek() {
                        match ch2 {
                            '/' => {
                                self.consume();
                                // Consume until newline
                                self.dyn_consume(|c| *c != '\n');
                                TokenKind::Comment(self.slice())
                            }
                            '*' => {
                                self.consume();
                                // Consume until next '*/' occurance
                                self.seq_consume("*/");
                                TokenKind::Comment(self.slice())
                            }
                            _ => TokenKind::Div,
                        }
                    } else {
                        TokenKind::Div
                    }
                }
                // # keywords
                '#' => {
                    let mut found_kind: Option<TokenKind> = None;

                    let keys = [TokenKind::Define, TokenKind::Include];
                    for kind in &keys {
                        let key = kind.to_string();
                        let peeked = self.peek_n_chars(key.len() - 1);

                        if *key == peeked {
                            self.dyn_consume(|c| c.is_alphabetic());
                            found_kind = Some(*kind);
                            break
                        }
                    }

                    if let Some(kind) = found_kind {
                        kind
                    } else {
                        // Otherwise we don't support # prefixed indentifiers
                        return Some(Err(LexicalError::new(
                            LexicalErrorKind::InvalidCharacter('#'),
                            self.current_span(),
                        )))
                    }
                }
                // Alphabetical characters
                ch if ch.is_alphabetic() => {
                    let mut found_kind: Option<TokenKind> = None;

                    let keys = [
                        TokenKind::Macro,
                        TokenKind::Function,
                        TokenKind::Constant,
                        TokenKind::Takes,
                        TokenKind::Returns,
                    ];
                    for kind in &keys {
                        let key = kind.to_string();
                        let peeked = self.peek_n_chars(key.len() - 1);

                        if *key == peeked {
                            self.dyn_consume(|c| c.is_alphabetic());
<<<<<<< HEAD
                            found_kind = Some(*kind);
                            break
=======
                            found_kind = Some(TokenKind::Function);
                        }
                    }

                    // Check for the event keyword
                    if found_kind == None {
                        let event_keyword = "event";
                        let peeked = self.peeknchars(event_keyword.len() - 1);
                        if event_keyword == peeked {
                            self.dyn_consume(|c| c.is_alphabetic());
                            found_kind = Some(TokenKind::Event);
                        }
                    }

                    // Check for the constant keyword
                    if found_kind == None {
                        let constant_keyword = "constant";
                        let peeked = self.peeknchars(constant_keyword.len() - 1);
                        if constant_keyword == peeked {
                            self.dyn_consume(|c| c.is_alphabetic());
                            found_kind = Some(TokenKind::Constant);
                        }
                    }

                    // Check for the takes keyword
                    if found_kind == None {
                        let takes_key = "takes";
                        let peeked = self.peeknchars(takes_key.len() - 1);
                        if takes_key == peeked {
                            self.dyn_consume(|c| c.is_alphabetic());
                            found_kind = Some(TokenKind::Takes);
>>>>>>> cb17ff85
                        }
                    }

                    // Check to see if the found kind is, in fact, a keyword and not the name of
                    // a function. If it is, set `found_kind` to `None` so that it is set to a
                    // `TokenKind::Ident` in the following control flow.
                    if !self.check_keyword_rules(&found_kind) {
                        found_kind = None;
                    }

                    // Check for macro keyword
                    let fsp = "FREE_STORAGE_POINTER";
                    let peeked = self.peek_n_chars(fsp.len() - 1);
                    if fsp == peeked {
                        self.dyn_consume(|c| c.is_alphabetic() || c.eq(&'_'));
                        // Consume the parenthesis following the FREE_STORAGE_POINTER
                        if let Some('(') = self.peek() {
                            self.consume();
                        }
                        if let Some(')') = self.peek() {
                            self.consume();
                        }
                        found_kind = Some(TokenKind::FreeStoragePointer);
                    }

                    // goes over all opcodes
                    for opcode in OPCODES {
                        let peeked = self.peek_n_chars(opcode.len() - 1);
                        if opcode == peeked {
                            self.dyn_consume(|c| c.is_alphanumeric());
                            found_kind = Some(TokenKind::Opcode(
                                OPCODES_MAP.get(opcode).unwrap().to_owned(),
                            ));
                            break
                        }
                    }

                    if let Some(kind) = found_kind {
                        kind
                    } else {
                        self.dyn_consume(|c| c.is_alphanumeric() || c.eq(&'_'));
                        TokenKind::Ident(self.slice())
                    }
                }
                // If it's the start of a hex literal
                ch if ch == '0' && self.peek().unwrap() == 'x' => {
                    self.dyn_consume(|c| {
                        c.is_numeric() ||
                            // Match a-f, A-F, and 'x'
                            // Note: This still allows for invalid hex, as it doesn't care if
                            // there are multiple 'x' values in the literal.
                            matches!(c, '\u{0041}'..='\u{0046}' | '\u{0061}'..='\u{0066}' | 'x')
                    });
                    let mut arr: [u8; 32] = Default::default();
                    let mut buf = BytesMut::from(self.slice());
                    buf.resize(32, 0);
                    arr.copy_from_slice(buf.as_ref());
                    TokenKind::Literal(arr)
                }
                '=' => TokenKind::Assign,
                '(' => TokenKind::OpenParen,
                ')' => TokenKind::CloseParen,
                '[' => TokenKind::OpenBracket,
                ']' => TokenKind::CloseBracket,
                '{' => TokenKind::OpenBrace,
                '}' => TokenKind::CloseBrace,
                '+' => TokenKind::Add,
                '-' => TokenKind::Sub,
                '*' => TokenKind::Mul,
                // NOTE: TokenKind::Div is lexed further up since it overlaps with comment
                // identifiers
                ',' => TokenKind::Comma,
                '0'..='9' => {
                    self.dyn_consume(char::is_ascii_digit);
                    TokenKind::Num(self.slice().parse().unwrap())
                }
                // Lexes Spaces and Newlines as Whitespace
                ch if ch.is_ascii_whitespace() => {
                    self.dyn_consume(char::is_ascii_whitespace);
                    TokenKind::Whitespace
                }
                // String literals
                '"' => loop {
                    match self.peek() {
                        Some('"') => {
                            self.consume();
                            let str = self.slice();
                            break TokenKind::Str(&str[1..str.len() - 1])
                        }
                        Some('\\') if matches!(self.nth_peek(1), Some('\\') | Some('"')) => {
                            self.consume();
                        }
                        Some(_) => {}
                        None => {
                            self.eof = true;
                            return Some(Err(LexicalError::new(
                                LexicalErrorKind::UnexpectedEof,
                                self.span,
                            )))
                        }
                    }
                    self.consume();
                },
                // Allow string literals to be wrapped by single quotes
                '\'' => loop {
                    match self.peek() {
                        Some('\'') => {
                            self.consume();
                            let str = self.slice();
                            break TokenKind::Str(&str[1..str.len() - 1])
                        }
                        Some('\\') if matches!(self.nth_peek(1), Some('\\') | Some('\'')) => {
                            self.consume();
                        }
                        Some(_) => {}
                        None => {
                            self.eof = true;
                            return Some(Err(LexicalError::new(
                                LexicalErrorKind::UnexpectedEof,
                                self.span,
                            )))
                        }
                    }
                    self.consume();
                },
                // At this point, the source code has an invalid or unsupported token
                ch => {
                    return Some(Err(LexicalError::new(
                        LexicalErrorKind::InvalidCharacter(ch),
                        self.span,
                    )))
                }
            };

            if self.peek().is_none() {
                self.eof = true;
            }

            let token = Token { kind, span: self.span };

            return Some(Ok(token))
        }

        // Mark EOF
        self.eof = true;

        // If we haven't returned an eof token, return one
        if !self.eof_returned {
            self.eof_returned = true;
            return Some(Ok(Token { kind: TokenKind::Eof, span: self.span }))
        }

        None
    }
}<|MERGE_RESOLUTION|>--- conflicted
+++ resolved
@@ -199,13 +199,13 @@
     /// `TokenKind::Ident`.
     ///
     /// Rules:
-    /// - The `macro`, `function` and `constant` keywords must be preceded by a `#define` keyword.
+    /// - The `macro`, `function`, `constant`, `event` keywords must be preceded by a `#define` keyword.
     /// - The `takes` keyword must be preceded by an assignment operator: `=`.
     /// - The `returns` keyword must be succeeded by an open parenthesis and must *not* be succeeded
     ///   by a colon or preceded by the keyword `function`
     pub fn check_keyword_rules(&mut self, found_kind: &Option<TokenKind>) -> bool {
         match found_kind {
-            Some(TokenKind::Macro) | Some(TokenKind::Function) | Some(TokenKind::Constant) => {
+            Some(TokenKind::Macro) | Some(TokenKind::Function) | Some(TokenKind::Constant) | Some(TokenKind::Event) => {
                 let define_key = TokenKind::Define.to_string();
                 self.try_look_back(self.prev_span_len() + define_key.len()).trim() == define_key
             }
@@ -292,6 +292,7 @@
                         TokenKind::Constant,
                         TokenKind::Takes,
                         TokenKind::Returns,
+                        TokenKind::Event
                     ];
                     for kind in &keys {
                         let key = kind.to_string();
@@ -299,42 +300,8 @@
 
                         if *key == peeked {
                             self.dyn_consume(|c| c.is_alphabetic());
-<<<<<<< HEAD
                             found_kind = Some(*kind);
                             break
-=======
-                            found_kind = Some(TokenKind::Function);
-                        }
-                    }
-
-                    // Check for the event keyword
-                    if found_kind == None {
-                        let event_keyword = "event";
-                        let peeked = self.peeknchars(event_keyword.len() - 1);
-                        if event_keyword == peeked {
-                            self.dyn_consume(|c| c.is_alphabetic());
-                            found_kind = Some(TokenKind::Event);
-                        }
-                    }
-
-                    // Check for the constant keyword
-                    if found_kind == None {
-                        let constant_keyword = "constant";
-                        let peeked = self.peeknchars(constant_keyword.len() - 1);
-                        if constant_keyword == peeked {
-                            self.dyn_consume(|c| c.is_alphabetic());
-                            found_kind = Some(TokenKind::Constant);
-                        }
-                    }
-
-                    // Check for the takes keyword
-                    if found_kind == None {
-                        let takes_key = "takes";
-                        let peeked = self.peeknchars(takes_key.len() - 1);
-                        if takes_key == peeked {
-                            self.dyn_consume(|c| c.is_alphabetic());
-                            found_kind = Some(TokenKind::Takes);
->>>>>>> cb17ff85
                         }
                     }
 
