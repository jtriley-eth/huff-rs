//! Huff Parser
//!
//! A parser for the Huff Language.
//!
//! The Huff Parser accepts a vector of Tokens during instantiation.
//!
//! Once instantiated, the parser will construct an AST from the Token Vector when the `parse`
//! method is called.
//!
//! It also exposes a number of practical methods for accessing information about the source code
//! throughout lexing.
//!
//! #### Usage
//!
//! The following example steps through the lexing of a simple, single-line source code macro
//! definition.
//!
//! ```rust
//! use huff_utils::{token::*, span::*};
//! use huff_lexer::{Lexer};
//! use huff_parser::{Parser};
//!
//! // Mock source code as a string
//! let source = "#define macro HELLO_WORLD() = takes(0) returns(0) {}";
//!
//! // Create a lexer from the source code
//! let lexer = Lexer::new(source);
//!
//! // Grab the tokens from the lexer
//! let tokens = lexer.into_iter().map(|x| x.unwrap()).collect::<Vec<Token>>();
//!
//! // Parser incantation
//! let mut parser = Parser::new(tokens);
//!
//! // Parse into an AST
//! parser.parse();
//! assert_eq!(parser.current_token.kind, TokenKind::Eof);
//! ```

#![warn(missing_docs)]
#![warn(unused_extern_crates)]
#![forbid(unsafe_code)]
#![forbid(where_clauses_object_safety)]

use huff_utils::{
    ast::*,
    error::ParserError,
    token::{Token, TokenKind},
    types::*,
};
use std::path::Path;
use tiny_keccak::{Hasher, Keccak};

<<<<<<< HEAD
=======
/// A Parser Error
#[derive(Debug, PartialEq, Eq, PartialOrd, Ord, Copy, Clone)]
pub enum ParserError {
    /// A general syntax error that accepts a message
    SyntaxError(&'static str),
    /// Unexpected type
    UnexpectedType,
    /// Invalid definition
    InvalidDefinition,
    /// Invalid constant value
    InvalidConstantValue,
    /// Invalid name (macro, event, function, constant)
    InvalidName,
    /// Invalid arguments
    InvalidArgs,
    /// Invalid macro call arguments
    InvalidMacroArgs,
    /// Invalid return arguments
    InvalidReturnArgs,
    /// Invalid import path
    InvalidImportPath,
}

>>>>>>> fae356df
/// The Parser
#[derive(Debug, Clone)]
pub struct Parser<'a> {
    /// Vector of the tokens
    pub tokens: Vec<Token<'a>>,
    /// Current position
    pub cursor: usize,
    /// Current token
    pub current_token: Token<'a>,
}

impl<'a> Parser<'a> {
    /// Public associated function that instantiates a Parser.
    pub fn new(tokens: Vec<Token<'a>>) -> Self {
        let initial_token = *tokens.get(0).unwrap();
        Self { tokens, cursor: 0, current_token: initial_token }
    }

    /// Resets the current token and cursor to the first token in the parser's token vec
    ///
    /// PANICS if the tokens vec is empty!
    pub fn reset(&mut self) {
        self.current_token = *self.tokens.get(0).unwrap();
        self.cursor = 0;
    }

    /// Parse
    pub fn parse(&mut self) -> Result<Contract<'a>, ParserError> {
        // Remove all whitespaces, newlines, and comments first
        self.tokens
            .retain(|&token| !matches!(token.kind, TokenKind::Whitespace | TokenKind::Comment(_)));

        // Reset the initial token
        self.reset();

        // Initialize an empty Contract
        let mut contract: Contract<'a> = Contract::<'a>::default();

        // First iterate over imports
        while !self.check(TokenKind::Eof) && !self.check(TokenKind::Define) {
            contract.imports.push(self.parse_imports()?);
        }

        // Iterate over tokens and construct the Contract aka AST
        while !self.check(TokenKind::Eof) {
            // first token should be keyword "#define"
            self.match_kind(TokenKind::Define)?;

            // match to fucntion, constant, macro, or event
            match self.current_token.kind {
                TokenKind::Function => {
                    contract.functions.push(self.parse_function()?);
                }
                TokenKind::Event => {
                    contract.events.push(self.parse_event()?);
                }
                TokenKind::Constant => {
                    contract.constants.push(self.parse_constant()?);
                }
                TokenKind::Macro => {
                    contract.macros.push(self.parse_macro()?);
                }
                _ => {
                    println!(
                        "Invalid definition. Must be a function, event, constant, or macro. Got: {}",
                        self.current_token.kind
                    );
                    return Err(ParserError::InvalidDefinition)
                }
            };
        }

        Ok(contract)
    }

    /// Parses Contract Imports
    pub fn parse_imports(&mut self) -> Result<FilePath<'a>, ParserError> {
        // First token should be keyword "#include"
        self.match_kind(TokenKind::Include)?;

        // Then let's grab and validate the file path
        self.match_kind(TokenKind::Str("x"))?;
        let tok = self.peek_behind().unwrap().kind;
        let path: &'a Path = Path::new(match tok {
            TokenKind::Str(file_path) => file_path,
            _ => {
                println!("Invalid import path string. Got: {}", tok);
                return Err(ParserError::InvalidName)
            }
        });

        // Validate that a file @ the path exists
        if !(path.exists() && path.is_file() && path.to_str().unwrap().ends_with(".huff")) {
            println!("Invalid file path. Got: {}", path.to_str().unwrap());
            return Err(ParserError::InvalidImportPath)
        }

        Ok(path)
    }

    /// Match current token to a type.
    pub fn match_kind(&mut self, kind: TokenKind) -> Result<TokenKind, ParserError> {
        if std::mem::discriminant(&self.current_token.kind) == std::mem::discriminant(&kind) {
            let curr_kind: TokenKind = self.current_token.kind;
            self.consume();
            Ok(curr_kind)
        } else {
            println!(
                "Expected current token of kind {} to match {}",
                self.current_token.kind, kind
            );
            Err(ParserError::UnexpectedType)
        }
    }

    /// Check the current token's type against the given type.
    pub fn check(&mut self, kind: TokenKind) -> bool {
        std::mem::discriminant(&self.current_token.kind) == std::mem::discriminant(&kind)
    }

    /// Consumes the next token.
    pub fn consume(&mut self) {
        self.current_token = self.peek().unwrap();
        self.cursor += 1;
    }

    /// Consumes following tokens until not contained in the kinds vec of TokenKinds.
    pub fn consume_all(&mut self, kinds: Vec<TokenKind>) {
        loop {
            let token = self.peek().unwrap();
            if !kinds.contains(&token.kind) {
                break
            }
            self.current_token = token;
            self.cursor += 1;
        }
    }

    /// Take a look at next token without consuming.
    pub fn peek(&mut self) -> Option<Token<'a>> {
        if self.cursor >= self.tokens.len() {
            None
        } else {
            Some(*self.tokens.get(self.cursor + 1).unwrap())
        }
    }

    /// Take a look at the previous token.
    pub fn peek_behind(&self) -> Option<Token<'a>> {
        if self.cursor == 0 || self.cursor > self.tokens.len() {
            None
        } else {
            Some(*self.tokens.get(self.cursor - 1).unwrap())
        }
    }

    /// Parses a function.
    /// Adheres to https://github.com/huff-language/huffc/blob/master/src/parser/high-level.ts#L87-L111
    pub fn parse_function(&mut self) -> Result<Function<'a>, ParserError> {
        // the first token should be of `TokenKind::Function`
        self.match_kind(TokenKind::Function)?;
        // function name should be next
        self.match_kind(TokenKind::Ident("x"))?;
        let tok = self.peek_behind().unwrap().kind;
        let name: &'a str = match tok {
            TokenKind::Ident(fn_name) => fn_name,
            _ => {
                println!("Function name should be of kind Ident. Got: {}", tok);
                return Err(ParserError::InvalidName)
            }
        };

        // function inputs should be next
        let inputs: Vec<Argument> = self.parse_args(true, true, false)?;
        // function type should be next
        let fn_type = match self.current_token.kind {
            TokenKind::View => FunctionType::View,
            TokenKind::Pure => FunctionType::Pure,
            TokenKind::Payable => FunctionType::Payable,
            TokenKind::NonPayable => FunctionType::NonPayable,
            _ => return Err(ParserError::UnexpectedType),
        };
        // consume the function type
        self.consume();

        // next token should be of `TokenKind::Returns`
        self.match_kind(TokenKind::Returns)?;
        // function outputs should be next
        let outputs: Vec<Argument> = self.parse_args(true, true, false)?;

        let mut signature = [0u8; 4]; // Only keep first 4 bytes
        let mut hasher = Keccak::v256();
        let input_types =
            inputs.iter().map(|i| i.arg_type.as_ref().unwrap().clone()).collect::<Vec<_>>();
        hasher.update(format!("{}({})", name, input_types.join(",")).as_bytes());
        hasher.finalize(&mut signature);

        Ok(Function { name, signature, inputs, fn_type, outputs })
    }

    /// Parse an event.
    pub fn parse_event(&mut self) -> Result<Event<'a>, ParserError> {
        // The event should start with `TokenKind::Event`
        self.match_kind(TokenKind::Event)?;

        // Parse the event name
        self.match_kind(TokenKind::Ident("x"))?;
        let tok = self.peek_behind().unwrap().kind;

        let name: &'a str = match tok {
            TokenKind::Ident(event_name) => event_name,
            _ => {
                println!("Event name must be of kind Ident. Got: {}", tok);
                return Err(ParserError::InvalidName)
            }
        };

        // Parse the event's parameters
        let parameters: Vec<Argument> = self.parse_args(true, true, true)?;

        Ok(Event { name, parameters })
    }

    /// Parse a constant.
    pub fn parse_constant(&mut self) -> Result<ConstantDefinition<'a>, ParserError> {
        // Constant Identifier
        self.match_kind(TokenKind::Constant)?;

        // Parse the constant name
        self.match_kind(TokenKind::Ident("x"))?;
        let tok = self.peek_behind().unwrap().kind;
        let name: &'a str = match tok {
            TokenKind::Ident(event_name) => event_name,
            _ => {
                println!("Event name must be of kind Ident. Got: {}", tok);
                return Err(ParserError::InvalidName)
            }
        };

        // We must assign a value to the constant
        self.match_kind(TokenKind::Assign)?;

        let value: ConstVal = match self.current_token.kind {
            TokenKind::FreeStoragePointer => {
                self.consume();
                ConstVal::FreeStoragePointer(FreeStoragePointer {})
            }
            TokenKind::Literal(l) => {
                self.consume();
                ConstVal::Literal(l)
            }
            _ => {
                println!(
                    "Constant value must be of kind FreeStoragePointer or Literal. Got: {}",
                    self.current_token.kind
                );
                return Err(ParserError::InvalidConstantValue)
            }
        };

        // Return the Constant Definition
        Ok(ConstantDefinition { name, value })
    }

    /// Parses a macro.
    ///
    /// It should parse the following : macro MACRO_NAME(args...) = takes (x) returns (n) {...}
    pub fn parse_macro(&mut self) -> Result<MacroDefinition<'a>, ParserError> {
        self.match_kind(TokenKind::Macro)?;
        let macro_name: String = self.match_kind(TokenKind::Ident("MACRO_NAME"))?.to_string();

        let macro_arguments: Vec<Argument> = self.parse_args(true, false, false)?;
        self.match_kind(TokenKind::Assign)?;
        self.match_kind(TokenKind::Takes)?;
        let macro_takes: usize = self.parse_single_arg()?;
        self.match_kind(TokenKind::Returns)?;
        let macro_returns: usize = self.parse_single_arg()?;
        let macro_statements: Vec<Statement<'static>> = self.parse_body()?;

        Ok(MacroDefinition::new(
            macro_name,
            macro_arguments,
            macro_statements,
            macro_takes,
            macro_returns,
        ))
    }

    /// Parse the body of a macro.
    ///
    /// Only HEX, OPCODES, labels and MACRO calls should be authorized.
    pub fn parse_body(&mut self) -> Result<Vec<Statement<'static>>, ParserError> {
        let mut statements: Vec<Statement<'static>> = Vec::new();
        self.match_kind(TokenKind::OpenBrace)?;
        while !self.check(TokenKind::CloseBrace) {
            match self.current_token.kind {
                TokenKind::Literal(val) => {
                    self.consume();
                    statements.push(Statement::Literal(val));
                }
                TokenKind::Opcode(o) => {
                    self.consume();
                    statements.push(Statement::Opcode(o));
                }
                TokenKind::Ident("MACRO_NAME") => {
                    let _literals = self.parse_macro_call();
                    //statements.push(Statement::MacroInvocation("aa": []));
                }
                TokenKind::Label(_) => {
                    self.consume();
                }
                TokenKind::OpenBracket => {
                    self.parse_constant_push()?;
                }
                _ => return Err(ParserError::SyntaxError(
                    "Invalid token in macro body. Must be of kind Hex, Opcode, Macro, or Label.",
                )),
            };
        }
        // consume close brace
        self.match_kind(TokenKind::CloseBrace)?;
        Ok(statements)
    }

    /// Parse new lines.
    ///
    /// No-return since newlines are non-essential.
    pub fn parse_newline(&mut self) -> Result<(), ParserError> {
        self.match_kind(TokenKind::Whitespace)?;
        while self.check(TokenKind::Whitespace) {
            self.consume();
        }
        Ok(())
    }

    /// Parse arguments
    ///
    /// Arguments can be typed or not. Between parenthesis.
    /// Works for both inputs and outputs.
    /// It should parse the following : (uint256 a, bool b, ...)
    pub fn parse_args(
        &mut self,
        select_name: bool,
        select_type: bool,
        has_indexed: bool,
    ) -> Result<Vec<Argument>, ParserError> {
        let mut args: Vec<Argument> = Vec::new();
        self.match_kind(TokenKind::OpenParen)?;
        while !self.check(TokenKind::CloseParen) {
            let mut arg = Argument::default();

            // type comes first
            // TODO: match against TokenKind dedicated to EVM Types (uint256, bytes, ...)
            if select_type {
                arg.arg_type = Some(self.parse_arg_type()?.to_string());
                // Check if the argument is indexed
                // TODO: Ensure this can only be done for events- this function is used for
                // TODO: events, functions, and macro arguments.
                if has_indexed && self.check(TokenKind::Indexed) {
                    arg.indexed = true;
                    self.consume(); // consume "indexed" keyword
                }
            }

            // name comes second (is optional)
            if select_name && self.check(TokenKind::Ident("x")) {
                arg.name = Some(self.match_kind(TokenKind::Ident("x"))?.to_string())
            }

            // multiple args possible
            if self.check(TokenKind::Comma) {
                self.consume();
            }

            args.push(arg);
        }
        // consume close parenthesis
        self.match_kind(TokenKind::CloseParen)?;
        Ok(args)
    }

    /// Parses the following : (x)
    pub fn parse_single_arg(&mut self) -> Result<usize, ParserError> {
        self.match_kind(TokenKind::OpenParen)?;
        let num_token = self.match_kind(TokenKind::Num(0))?;
        let value: usize = match num_token {
            TokenKind::Num(value) => value,
            _ => return Err(ParserError::InvalidArgs), /* Should never reach this code,
                                                        * `match_kind` will throw an error if the
                                                        * token kind isn't a `Num`. */
        };
        self.match_kind(TokenKind::CloseParen)?;
        Ok(value)
    }

    /// Parse call to a macro.
    pub fn parse_macro_call(&mut self) -> Result<(), ParserError> {
        self.match_kind(TokenKind::Ident("MACRO_NAME"))?;
        self.parse_macro_call_args()?;
        Ok(())
    }

    /// Parse the arguments of a macro call.
    pub fn parse_macro_call_args(&mut self) -> Result<(), ParserError> {
        self.match_kind(TokenKind::OpenParen)?;
        while !self.check(TokenKind::CloseParen) {
            // We can pass either directly hex values or labels (without the ":")
            match self.current_token.kind {
                TokenKind::Literal(_) | TokenKind::Ident(_) => self.consume(),
                _ => {
                    println!(
                        "Invalid macro call arguments. Must be of kind Ident or Literal. Got: {}",
                        self.current_token.kind
                    );
                    return Err(ParserError::InvalidMacroArgs)
                }
            }
            if self.check(TokenKind::Comma) {
                self.consume();
            }
        }
        // consume close parenthesis
        self.consume();
        Ok(())
    }

    /// Parses a constant push.
    pub fn parse_constant_push(&mut self) -> Result<(), ParserError> {
        self.match_kind(TokenKind::OpenBracket)?;
        self.match_kind(TokenKind::Ident("CONSTANT"))?;
        self.match_kind(TokenKind::CloseBracket)?;
        Ok(())
    }

    /// Parses whitespaces and newlines until none are left.
    pub fn parse_nl_or_whitespace(&mut self) -> Result<(), ParserError> {
        while self.check(TokenKind::Whitespace) {
            self.consume();
        }
        Ok(())
    }

    /// Parses the type of an argument.
    pub fn parse_arg_type(&mut self) -> Result<TokenKind, ParserError> {
        match self.current_token.kind {
            TokenKind::PrimitiveType(prim) => Ok(self.parse_primitive_type(prim)?),
            TokenKind::ArrayType(prim, _size) => {
                let _ = self.parse_primitive_type(prim);
                Ok(self.match_kind(self.current_token.kind)?)
            }
            _ => Err(ParserError::InvalidArgs),
        }
    }

    /// Parses a primitive EVM type.
    /// Arrays of primitive types are not considered as primitive types themselves.
    pub fn parse_primitive_type(
        &mut self,
        prim: PrimitiveEVMType,
    ) -> Result<TokenKind, ParserError> {
        match prim {
            PrimitiveEVMType::Uint(size) => {
                if !(8..=256).contains(&size) || size % 8 != 0 {
                    return Err(ParserError::InvalidArgs)
                }
                Ok(self.match_kind(self.current_token.kind)?)
            }
            PrimitiveEVMType::Bytes(size) => {
                if !(1..=32).contains(&size) {
                    return Err(ParserError::InvalidArgs)
                }
                Ok(self.match_kind(self.current_token.kind)?)
            }
            PrimitiveEVMType::Bool => Ok(self.match_kind(self.current_token.kind)?),
            PrimitiveEVMType::Address => Ok(self.match_kind(self.current_token.kind)?),
            PrimitiveEVMType::String => Ok(self.match_kind(self.current_token.kind)?),
            PrimitiveEVMType::DynBytes => Ok(self.match_kind(self.current_token.kind)?),
            PrimitiveEVMType::Int(size) => {
                if !(8..=256).contains(&size) || size % 8 != 0 {
                    return Err(ParserError::InvalidArgs)
                }
                let curr_token_kind = self.current_token.kind;
                self.consume();
                Ok(curr_token_kind)
            }
        }
    }
}<|MERGE_RESOLUTION|>--- conflicted
+++ resolved
@@ -51,32 +51,6 @@
 use std::path::Path;
 use tiny_keccak::{Hasher, Keccak};
 
-<<<<<<< HEAD
-=======
-/// A Parser Error
-#[derive(Debug, PartialEq, Eq, PartialOrd, Ord, Copy, Clone)]
-pub enum ParserError {
-    /// A general syntax error that accepts a message
-    SyntaxError(&'static str),
-    /// Unexpected type
-    UnexpectedType,
-    /// Invalid definition
-    InvalidDefinition,
-    /// Invalid constant value
-    InvalidConstantValue,
-    /// Invalid name (macro, event, function, constant)
-    InvalidName,
-    /// Invalid arguments
-    InvalidArgs,
-    /// Invalid macro call arguments
-    InvalidMacroArgs,
-    /// Invalid return arguments
-    InvalidReturnArgs,
-    /// Invalid import path
-    InvalidImportPath,
-}
-
->>>>>>> fae356df
 /// The Parser
 #[derive(Debug, Clone)]
 pub struct Parser<'a> {
