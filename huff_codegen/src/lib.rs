#![doc = include_str!("../README.md")]
#![warn(missing_docs)]
#![warn(unused_extern_crates)]
#![forbid(unsafe_code)]
#![forbid(where_clauses_object_safety)]

use huff_utils::{
    abi::*,
    artifact::*,
    ast::*,
    bytecode::*,
    error::CodegenError,
    evm::Opcode,
    prelude::{bytes32_to_string, format_even_bytes, pad_n_bytes, CodegenErrorKind, FileSource},
    types::EToken,
};
<<<<<<< HEAD
use std::{fs, path::Path, str::FromStr};
=======
use std::{collections::HashMap, fs, path::Path};
>>>>>>> fff38df4

/// ### Codegen
///
/// Code Generation Manager responsible for generating the code for the Huff Language.
#[derive(Debug, Default, PartialEq, Eq, Clone)]
pub struct Codegen {
    /// The Input AST
    pub ast: Option<Contract>,
    /// A cached codegen output artifact
    pub artifact: Option<Artifact>,
    /// Intermediate main bytecode store
    pub main_bytecode: Option<String>,
    /// Intermediate constructor bytecode store
    pub constructor_bytecode: Option<String>,
}

impl Codegen {
    /// Public associated function to instantiate a new Codegen instance.
    pub fn new() -> Self {
        Self { ast: None, artifact: None, main_bytecode: None, constructor_bytecode: None }
    }

    /// Generates main bytecode from a Contract AST
    ///
    /// # Arguments
    ///
    /// * `ast` - Optional Contract Abstract Syntax Tree
    pub fn roll(ast: Option<Contract>) -> Result<String, CodegenError> {
        // Grab the AST
        let contract = match &ast {
            Some(a) => a,
            None => {
                tracing::error!(target: "codegen", "MISSING BOTH STATEFUL AND PARAMETER AST!");
                return Err(CodegenError {
                    kind: CodegenErrorKind::MissingAst,
                    span: None,
                    token: None,
                })
            }
        };

        // Find the main macro
        let m_macro: MacroDefinition = if let Some(m) = contract.find_macro_by_name("MAIN") {
            m
        } else {
            tracing::error!(target: "codegen", "MISSING \"MAIN\" MACRO!");
            return Err(CodegenError {
                kind: CodegenErrorKind::MissingMacroDefinition("MAIN".to_string()),
                span: None,
                token: None,
            })
        };

        tracing::info!(target: "codegen", "MAIN MACRO FOUND: {:?}", m_macro);

        // For each MacroInvocation Statement, recurse into bytecode
<<<<<<< HEAD
        let bytecode_res: BytecodeRes = Codegen::recurse_bytecode(
            m_macro.clone(),
            ast,
            &mut vec![m_macro],
            0,
            Vec::default(),
            &mut Vec::default(),
        )?;
=======
        let bytecode_res: BytecodeRes =
            Codegen::recurse_bytecode(m_macro.clone(), contract, &mut vec![m_macro], 0)?;
>>>>>>> fff38df4
        tracing::info!(target: "codegen", "RECURSED BYTECODE: {:?}", bytecode_res);
        let bytecode = Codegen::gen_table_bytecode(bytecode_res, contract)?;
        tracing::info!(target: "codegen", "FINAL BYTECODE: {:?}", bytecode);

        // Return
        Ok(bytecode)
    }

    /// Gracefully get the Contract AST
    pub fn graceful_ast_grab(&self, ast: Option<Contract>) -> Result<Contract, CodegenError> {
        match ast {
            Some(a) => Ok(a),
            None => match &self.ast {
                Some(a) => Ok(a.clone()),
                None => {
                    tracing::error!("Neither Codegen AST was set nor passed in as a parameter to Codegen::construct()!");
                    Err(CodegenError {
                        kind: CodegenErrorKind::MissingAst,
                        span: None,
                        token: None,
                    })
                }
            },
        }
    }

    /// Generates constructor bytecode from a Contract AST
    ///
    /// # Arguments
    ///
    /// * `ast` - Optional Contract Abstract Syntax Tree
    pub fn construct(ast: Option<Contract>) -> Result<String, CodegenError> {
        // Grab the AST
        let contract = match &ast {
            Some(a) => a,
            None => {
                tracing::error!(target: "codegen", "Neither Codegen AST was set nor passed in as a parameter to Codegen::construct()!");
                return Err(CodegenError {
                    kind: CodegenErrorKind::MissingAst,
                    span: None,
                    token: None,
                })
            }
        };

        // Find the constructor macro
        let c_macro: MacroDefinition = if let Some(m) = contract.find_macro_by_name("CONSTRUCTOR") {
            m
        } else {
            tracing::error!(target: "codegen", "'CONSTRUCTOR' Macro definition missing in AST!");
            return Err(CodegenError {
                kind: CodegenErrorKind::MissingConstructor,
                span: None,
                token: None,
            })
        };

        tracing::info!(target: "codegen", "CONSTRUCTOR MACRO FOUND: {:?}", c_macro);

        // For each MacroInvocation Statement, recurse into bytecode
<<<<<<< HEAD
        let bytecode_res: BytecodeRes = Codegen::recurse_bytecode(
            c_macro.clone(),
            ast,
            &mut vec![c_macro],
            0,
            Vec::default(),
            &mut Vec::default(),
        )?;
=======
        let bytecode_res: BytecodeRes =
            Codegen::recurse_bytecode(c_macro.clone(), contract, &mut vec![c_macro], 0)?;
>>>>>>> fff38df4
        tracing::info!(target: "codegen", "RECURSED BYTECODE: {:?}", bytecode_res);
        let bytecode = bytecode_res.bytes.iter().map(|byte| byte.0.to_string()).collect();
        tracing::info!(target: "codegen", "FINAL BYTECODE: {:?}", bytecode);

        // Return
        Ok(bytecode)
    }

    /// Finalize bytecode generated by `recurse_bytecode`
    /// Adds table bytecode to the tail end and fills table JUMPDEST placeholders
    pub fn gen_table_bytecode(
        res: BytecodeRes,
        contract: &Contract,
    ) -> Result<String, CodegenError> {
        if !res.unmatched_jumps.is_empty() {
            tracing::error!(
                target: "codegen",
                "Source contains unmatched jump labels \"{}\"",
                res.unmatched_jumps.iter().map(|uj| uj.label.to_string()).collect::<Vec<String>>().join(", ")
            );
            return Err(CodegenError {
                kind: CodegenErrorKind::UnmatchedJumpLabel,
                span: None,
                token: None,
            })
        }

        tracing::info!(target: "codegen", "GENERATING JUMPTABLE BYTECODE");

        let mut bytecode = res.bytes.into_iter().map(|b| b.0).collect::<String>();
        let mut table_offsets: HashMap<String, usize> = HashMap::new(); // table name -> bytecode offset
        let mut table_offset = bytecode.len() / 2;

        contract.tables.iter().for_each(|jt| {
            table_offsets.insert(jt.name.to_string(), table_offset);
            let size = bytes32_to_string(&jt.size, false).parse::<usize>().unwrap(); // TODO: Error handling
            table_offset += size;

            tracing::info!(target: "codegen", "GENERATING BYTECODE FOR TABLE: \"{}\"", jt.name);

            let table_code = jt
                .statements
                .iter()
                .map(|s| {
                    if let Statement::LabelCall(label) = s {
                        let offset = res.jump_indices.get(label).unwrap(); // TODO: Error handling
                        let hex = format_even_bytes(format!("{:x}", offset));

                        pad_n_bytes(
                            hex.as_str(),
                            if matches!(jt.kind, TableKind::JumpTablePacked) { 0x02 } else { 0x20 },
                        )
                    } else {
                        String::default()
                    }
                })
                .collect::<String>();
            tracing::info!(target: "codegen", "SUCCESSFULLY GENERATED BYTECODE FOR TABLE: \"{}\"", jt.name);
            bytecode = format!("{}{}", bytecode, table_code);
        });

        res.table_instances.iter().for_each(|jump| {
            if let Some(o) = table_offsets.get(&jump.label) {
                let before = &bytecode[0..jump.bytecode_index * 2 + 2];
                let after = &bytecode[jump.bytecode_index * 2 + 6..];

                bytecode =
                    format!("{}{}{}", before, pad_n_bytes(format!("{:02x}", o).as_str(), 2), after);
                tracing::info!(target: "codegen", "FILLED JUMPDEST FOR LABEL \"{}\"", jump.label);
            } else {
                tracing::error!(
                     target: "codegen",
                    "Jump table offset not present for jump label \"{}\"",
                    jump.label
                );
            }
        });

        Ok(bytecode)
    }

    /// Recurses a MacroDefinition to generate Bytecode
    pub fn recurse_bytecode(
        macro_def: MacroDefinition,
        contract: &Contract,
        scope: &mut Vec<MacroDefinition>,
        mut offset: usize,
<<<<<<< HEAD
        jump_tables: Vec<JumpTable>,
        mis: &mut Vec<(usize, MacroInvocation)>,
=======
>>>>>>> fff38df4
    ) -> Result<BytecodeRes, CodegenError> {
        let mut final_bytes: Vec<Bytes> = vec![];

        tracing::info!(target: "codegen", "RECURSING MACRO DEFINITION \"{}\" [SCOPE: {}]", macro_def.name, scope.len());

        // Generate the macro bytecode
        let irb = macro_def.to_irbytecode()?;
        tracing::info!(target: "codegen", "GENERATED IRBYTECODE: {:?}", irb);
        let irbz: Vec<IRByte> = irb.0;

        let mut jump_table = JumpTable::new();
        let mut jump_indices = JumpIndices::new();
        let mut table_instances = Jumps::new();

        for (index, ir_byte) in irbz.iter().enumerate() {
            match &ir_byte {
                IRByte::Bytes(b) => {
                    offset += b.0.len() / 2;
                    tracing::debug!(target: "codegen", "RECURSE_BYTECODE FOUND BYTES: {:?}", b);
                    final_bytes.push(b.clone())
                }
                IRByte::Constant(name) => {
                    let constant = if let Some(m) = contract
                        .constants
                        .iter()
                        .filter(|const_def| const_def.name.eq(name))
                        .cloned()
                        .collect::<Vec<ConstantDefinition>>()
                        .get(0)
                    {
                        m.clone()
                    } else {
                        tracing::error!(target: "codegen", "MISSING CONSTANT DEFINITION \"{}\"", name);

                        // TODO we should try and find the constant defined in other files here
                        return Err(CodegenError {
                            kind: CodegenErrorKind::MissingConstantDefinition,
                            span: None,
                            token: None,
                        })
                    };

                    tracing::info!(target: "codegen", "FOUND CONSTANT DEFINITION: {:?}", constant);

                    let push_bytes = match constant.value {
                        ConstVal::Literal(l) => {
                            let hex_literal: String = bytes32_to_string(&l, false);
                            format!("{:02x}{}", 95 + hex_literal.len() / 2, hex_literal)
                        }
                        ConstVal::FreeStoragePointer(fsp) => {
                            // If this is reached in codegen stage, the `derive_storage_pointers`
                            // method was not called on the AST.
                            tracing::error!(target: "codegen", "STORAGE POINTERS INCORRECTLY DERIVED FOR \"{:?}\"", fsp);
                            return Err(CodegenError {
                                kind: CodegenErrorKind::StoragePointersNotDerived,
                                span: None,
                                token: None,
                            })
                        }
                    };

                    offset += push_bytes.len() / 2;
                    tracing::info!(target: "codegen", "OFFSET: {}, PUSH BYTES: {:?}", offset, push_bytes);
                    final_bytes.push(Bytes(push_bytes))
                }
                IRByte::Statement(s) => {
                    tracing::debug!(target: "codegen", "Got Statement: {:?}", s);
                    match s {
                        Statement::MacroInvocation(mi) => {
                            // Get the macro that matches this invocation and turn into bytecode
                            let ir_macro =
                                if let Some(m) = contract.find_macro_by_name(&mi.macro_name) {
                                    m
                                } else {
                                    tracing::error!(
                                        target: "codegen",
                                        "MISSING MACRO INVOCATION \"{}\"",
                                        mi.macro_name
                                    );
                                    return Err(CodegenError {
                                        kind: CodegenErrorKind::MissingMacroDefinition(
                                            mi.macro_name.clone(),
                                        ),
                                        span: None,
                                        token: None,
                                    })
                                };

                            tracing::info!(target: "codegen", "FOUND INNER MACRO: {:?}", ir_macro);

                            // Recurse
                            scope.push(ir_macro.clone());
<<<<<<< HEAD
                            mis.push((index, mi.clone()));
                            let res: BytecodeRes = if let Ok(res) = Codegen::recurse_bytecode(
                                ir_macro.clone(),
                                ast.clone(),
                                scope,
                                offset,
                                jump_tables.clone(),
                                mis,
                            ) {
=======
                            let res: BytecodeRes = if let Ok(res) =
                                Codegen::recurse_bytecode(ir_macro.clone(), contract, scope, offset)
                            {
>>>>>>> fff38df4
                                res
                            } else {
                                tracing::error!(
                                    target: "codegen",
                                    "FAILED TO RECURSE INTO MACRO \"{}\"",
                                    ir_macro.name
                                );
                                return Err(CodegenError {
                                    kind: CodegenErrorKind::FailedMacroRecursion,
                                    span: None,
                                    token: None,
                                })
                            };

                            // Set jump table values
                            jump_table.insert(index, res.unmatched_jumps);
                            table_instances = table_instances
                                .into_iter()
                                .chain(res.table_instances)
                                .collect::<Jumps>();
                            jump_indices = jump_indices
                                .into_iter()
                                .chain(res.jump_indices)
                                .collect::<JumpIndices>();

                            // Increase offset by byte length of recursed macro
                            offset += res.bytes.iter().map(|b| b.0.len()).sum::<usize>() / 2;

                            final_bytes = final_bytes
                                .iter()
                                .cloned()
                                .chain(res.bytes.iter().cloned())
                                .collect();
                        }
                        Statement::Label(label) => {
                            tracing::info!(target: "codegen", "RECURSE BYTECODE GOT LABEL: {:?}", label);
                            jump_indices.insert(label.name.clone(), offset);
                            offset += 1;
                            final_bytes.push(Bytes(Opcode::Jumpdest.to_string()));
                        }
                        Statement::LabelCall(label) => {
                            tracing::info!(target: "codegen", "RECURSE BYTECODE GOT LABEL CALL: {}", label);
                            jump_table.insert(
                                index,
                                vec![Jump { label: label.to_owned(), bytecode_index: 0 }],
                            );
                            offset += 3;
                            final_bytes.push(Bytes(format!("{}xxxx", Opcode::Push2)));
                        }
                        Statement::BuiltinFunctionCall(bf) => {
                            tracing::info!(target: "codegen", "RECURSE BYTECODE GOT BUILTIN FUNCTION CALL: {:?}", bf);
                            match bf.kind {
                                BuiltinFunctionKind::Codesize => {
                                    let ir_macro = if let Some(m) = contract
                                        .find_macro_by_name(bf.args[0].name.as_ref().unwrap())
                                    {
                                        m
                                    } else {
                                        tracing::error!(
                                            target: "codegen",
                                            "MISSING MACRO PASSED TO __codesize \"{}\"",
                                            bf.args[0].name.as_ref().unwrap()
                                        );
                                        return Err(CodegenError {
                                            kind: CodegenErrorKind::MissingMacroDefinition(
                                                bf.args[0].name.as_ref().unwrap().to_string(), /* yuck */
                                            ),
                                            span: None,
                                            token: None,
                                        })
                                    };

                                    let res: BytecodeRes = if let Ok(res) =
                                        Codegen::recurse_bytecode(
                                            ir_macro.clone(),
                                            contract,
                                            scope,
                                            offset,
                                        ) {
                                        res
                                    } else {
                                        tracing::error!(
                                            target: "codegen",
                                            "FAILED TO RECURSE INTO MACRO \"{}\"",
                                            ir_macro.name
                                        );
                                        return Err(CodegenError {
                                            kind: CodegenErrorKind::FailedMacroRecursion,
                                            span: None,
                                            token: None,
                                        })
                                    };

                                    let size = format_even_bytes(format!(
                                        "{:x}",
                                        (res.bytes.iter().map(|b| b.0.len()).sum::<usize>() / 2)
                                    ));
                                    let push_bytes = format!("{:02x}{}", 95 + size.len() / 2, size);

                                    offset += push_bytes.len() / 2;

                                    final_bytes.push(Bytes(push_bytes));
                                }
                                BuiltinFunctionKind::Tablesize => {
                                    let ir_table = if let Some(t) = contract
                                        .find_table_by_name(bf.args[0].name.as_ref().unwrap())
                                    {
                                        t
                                    } else {
                                        tracing::error!(
                                            target: "codegen",
                                            "MISSING TABLE PASSED TO __tablesize \"{}\"",
                                            bf.args[0].name.as_ref().unwrap()
                                        );
                                        return Err(CodegenError {
                                            kind: CodegenErrorKind::MissingMacroDefinition(
                                                bf.args[0].name.as_ref().unwrap().to_string(), /* yuck */
                                            ),
                                            span: None,
                                            token: None,
                                        })
                                    };

                                    let size = bytes32_to_string(&ir_table.size, false);
                                    let push_bytes = format!("{:02x}{}", 95 + size.len() / 2, size);

                                    offset += push_bytes.len() / 2;

                                    final_bytes.push(Bytes(push_bytes));
                                }
                                BuiltinFunctionKind::Tablestart => {
                                    table_instances.push(Jump {
                                        label: bf.args[0].name.as_ref().unwrap().to_owned(),
                                        bytecode_index: offset,
                                    });

                                    offset += 3;

                                    final_bytes.push(Bytes(format!("{}xxxx", Opcode::Push2)));
                                }
                            }
                        }
                        s => {
                            tracing::error!(target: "codegen", "CURRENT MACRO DEF: {:?}", macro_def);
                            tracing::error!(target: "codegen", "STATEMENTS LEFT: {:?}", s);
                            tracing::error!(target: "codegen", "UNEXPECTED STATEMENT: {:?}", s);
                            return Err(CodegenError {
                                kind: CodegenErrorKind::InvalidMacroStatement,
                                span: None,
                                token: None,
                            })
                        }
                    }
                }
                IRByte::ArgCall(arg_name) => {
<<<<<<< HEAD
                    if let Err(e) = Codegen::bubble_arg_call(
                        arg_name,
                        index,
                        &mut final_bytes,
                        &macro_def,
                        contract,
                        scope,
                        &mut offset,
                        &jump_tables,
                        mis,
                        &mut jump_table,
                    ) {
                        return Err(e)
=======
                    // Try to find macro with same name as arg_name
                    let macro_with_arg_name =
                        if let Some(m) = contract.find_macro_by_name(&arg_name) {
                            m
                        } else {
                            tracing::error!("Invoked Macro \"{}\" not found in Contract", arg_name);
                            return Err(CodegenError {
                                kind: CodegenErrorKind::MissingMacroDefinition(arg_name.clone()),
                                span: None,
                                token: None,
                            })
                        };

                    // Lower scope and recurse into the found macro
                    scope.push(macro_with_arg_name.clone());
                    // TODO: Add proper parameters to the found macro definition
                    // https://github.com/huff-language/huffc/blob/master/src/compiler/processor.ts#L91-L98
                    let res = Codegen::recurse_bytecode(
                        macro_with_arg_name.clone(),
                        contract,
                        scope,
                        offset,
                    );

                    if let Ok(res) = res {
                        // Set jump table values
                        jump_table.insert(index, res.unmatched_jumps);

                        // Increase offset by byte length of recursed macro
                        offset +=
                            res.bytes.iter().map(|b| b.0.clone()).collect::<String>().len() / 2;

                        // Add bytecode from arg call macro
                        final_bytes =
                            final_bytes.iter().cloned().chain(res.bytes.iter().cloned()).collect();
                    } else {
                        tracing::error!(
                            "Codegen failed to recurse into macro {}",
                            macro_with_arg_name.name
                        );
                        return Err(CodegenError {
                            kind: CodegenErrorKind::FailedMacroRecursion,
                            span: None,
                            token: None,
                        })
>>>>>>> fff38df4
                    }
                    tracing::error!(target: "codegen", "^^ BUBBLING FINISHED ^^ LEFT OVER MACRO INVOCATIONS: {:?}", mis);
                    // tracing::error!(target: "codegen", "^^ BUBBLING FINISHED ^^ LEFT OVER SCOPE:
                    // {:?}", scope);
                    tracing::error!(target: "codegen", "^^ BUBBLING FINISHED ^^ CURRENT MACRO DEF: {:?}", macro_def);
                }
            }
        }

        // We're done, let's pop off the macro invocation
        if mis.pop().is_none() {
            tracing::warn!(target: "codegen", "ATTEMPTED MACRO INVOCATION POP FAILED AT SCOPE: {}", scope.len());
        }

        let mut cur_index = offset;
        let mut indices = vec![cur_index]; // first index is the current offset
        indices.append(
            &mut final_bytes
                .iter()
                .map(|b| {
                    cur_index += b.0.len() / 2;
                    cur_index
                })
                .collect::<Vec<usize>>(),
        );

        let bytecode: String = final_bytes.iter().map(|byte| byte.0.to_string()).collect();
        tracing::info!(target: "codegen", "GENERATED BYTECODE EXCLUDING JUMPS: {}", bytecode);

        let mut unmatched_jumps = Jumps::default();
        let final_bytes =
            final_bytes.iter().enumerate().fold(Vec::default(), |mut acc, (index, b)| {
                let mut formatted_bytes = b.clone();

                if let Some(jt) = jump_table.get(&index) {
                    for jump in jt {
                        if let Some(jump_index) = jump_indices.get(jump.label.as_str()) {
                            let jump_value = pad_n_bytes(&format!("{:x}", jump_index), 2);

                            let before = &formatted_bytes.0[0..jump.bytecode_index + 2];
                            let after = &formatted_bytes.0[jump.bytecode_index + 6..];

                            // Check if a jump dest placeholder is present
                            if &formatted_bytes.0[jump.bytecode_index + 2..jump.bytecode_index + 6] != "xxxx" {
                                tracing::error!(
                                    target: "codegen",
                                    "JUMP DESTINATION PLACEHOLDER NOT FOUND FOR JUMPLABEL {}",
                                    jump.label
                                );
                            }

                            formatted_bytes = Bytes(format!("{}{}{}", before, jump_value, after));
                        } else {
                            let jump_offset = (indices[index] - offset) * 2;

                            unmatched_jumps.push(Jump {
                                label: jump.label.clone(),
                                bytecode_index: jump_offset + jump.bytecode_index,
                            })
                        }
                    }
                }

                acc.push(formatted_bytes);
                acc
            });

        Ok(BytecodeRes { bytes: final_bytes, jump_indices, unmatched_jumps, table_instances })
    }

    /// Arg Call Bubbling
    #[allow(clippy::too_many_arguments)]
    pub fn bubble_arg_call(
        arg_name: &str,
        index: usize,
        bytegen: &mut Vec<Bytes>,
        macro_def: &MacroDefinition,
        contract: &Contract,
        scope: &mut Vec<MacroDefinition>,
        offset: &mut usize,
        jump_tables: &Vec<JumpTable>,
        // mis: Parent macro invocations and their indices
        mis: &mut Vec<(usize, MacroInvocation)>,
        jump_table: &mut JumpTable,
    ) -> Result<(), CodegenError> {
        // Args can be literals, labels, opcodes, or constants
        // !! IF THERE IS AMBIGUOUS NOMENCLATURE
        // !! (E.G. BOTH OPCODE AND LABEL ARE THE SAME STRING)
        // !! COMPILATION _WILL_ ERROR

        tracing::warn!(target: "codegen", "**BUBBLING** \"{}\"", macro_def.name);

        // Check Constant Definitions
        if let Some(constant) = contract
            .constants
            .iter()
            .filter(|const_def| const_def.name.eq(arg_name))
            .cloned()
            .collect::<Vec<ConstantDefinition>>()
            .get(0)
        {
            tracing::info!(target: "codegen", "ARGCALL IS CONSTANT: {:?}", constant);
            let push_bytes = match &constant.value {
                ConstVal::Literal(l) => {
                    let hex_literal: String = bytes32_to_string(l, false);
                    format!("{:02x}{}", 95 + hex_literal.len() / 2, hex_literal)
                }
                ConstVal::FreeStoragePointer(fsp) => {
                    // If this is reached in codegen stage, the
                    // `derive_storage_pointers`
                    // method was not called on the AST.
                    tracing::error!(target: "codegen", "STORAGE POINTERS INCORRECTLY DERIVED FOR \"{:?}\"", fsp);
                    return Err(CodegenError {
                        kind: CodegenErrorKind::StoragePointersNotDerived,
                        span: None,
                        token: None,
                    })
                }
            };
            *offset += push_bytes.len() / 2;
            tracing::info!(target: "codegen", "OFFSET: {}, PUSH BYTES: {:?}", offset, push_bytes);
            bytegen.push(Bytes(push_bytes));
        } else if let Ok(o) = Opcode::from_str(arg_name) {
            // Check Opcode Definition
            let b = Bytes(o.to_string());
            *offset += b.0.len() / 2;
            tracing::info!(target: "codegen", "RECURSE_BYTECODE ARG CALL FOUND OPCODE: {:?}", b);
            bytegen.push(b);
        } else if let Some(macro_invoc) = mis.last() {
            // Literal & Arg Call Check
            // First get this arg_nam position in the macro definition params
            if let Some(pos) = macro_def
                .parameters
                .iter()
                .position(|r| r.name.as_ref().map_or(false, |s| s.eq(arg_name)))
            {
                tracing::info!(target: "codegen", "GOT \"{}\" POS IN ARG LIST: {}", arg_name, pos);

                if let Some(arg) = macro_invoc.1.args.get(pos) {
                    tracing::info!(target: "codegen", "GOT \"{:?}\" ARG FROM MACRO INVOCATION", arg);
                    match arg {
                        MacroArg::Literal(l) => {
                            tracing::info!(target: "codegen", "GOT LITERAL {:?} ARG FROM MACRO INVOCATION", l);

                            let hex_literal: String = bytes32_to_string(l, false);
                            let push_bytes =
                                format!("{:02x}{}", 95 + hex_literal.len() / 2, hex_literal);
                            let b = Bytes(push_bytes);
                            *offset += b.0.len() / 2;
                            bytegen.push(b);
                        }
                        MacroArg::ArgCall(ac) => {
                            tracing::info!(target: "codegen", "GOT ARG CALL \"{}\" ARG FROM MACRO INVOCATION", ac);
                            tracing::debug!(target: "codegen", "~~~ BUBBLING UP ARG CALL");
                            let mut new_scope = Vec::from(&scope[..scope.len().saturating_sub(1)]);
                            let bubbled_macro_invocation = new_scope.last().unwrap().clone();
                            tracing::debug!(target: "codegen", "BUBBLING UP WITH MACRO DEF: {:?}", bubbled_macro_invocation);
                            tracing::debug!(target: "codegen", "CURRENT MACRO DEF: {:?}", macro_def);

                            // Only remove an invocation if not at bottom level, otherwise we'll
                            // remove one too many
                            let last_mi = match mis.last() {
                                Some(mi) => mi,
                                None => {
                                    return Err(CodegenError {
                                        kind: CodegenErrorKind::MissingMacroInvocation(
                                            macro_def.name.clone(),
                                        ),
                                        span: None,
                                        token: None,
                                    })
                                }
                            };
                            if last_mi.1.macro_name.eq(&macro_def.name) {
                                return Codegen::bubble_arg_call(
                                    arg_name,
                                    last_mi.0,
                                    bytegen,
                                    &bubbled_macro_invocation,
                                    contract,
                                    &mut new_scope,
                                    offset,
                                    &Vec::from(&jump_tables[..jump_tables.len().saturating_sub(1)]),
                                    &mut Vec::from(&mis[..mis.len().saturating_sub(1)]),
                                    jump_table,
                                )
                            } else {
                                return Codegen::bubble_arg_call(
                                    arg_name,
                                    index,
                                    bytegen,
                                    &bubbled_macro_invocation,
                                    contract,
                                    &mut new_scope,
                                    offset,
                                    &Vec::from(&jump_tables[..jump_tables.len().saturating_sub(1)]),
                                    mis,
                                    jump_table,
                                )
                            }
                        }
                        MacroArg::Ident(iden) => {
                            tracing::warn!(target: "codegen", "FOUND IDENT ARG IN \"{}\" MACRO INVOCATION: \"{}\"!", macro_invoc.1.macro_name, iden);
                            // This should be equivalent to a label call.
                            jump_table.insert(
                                index,
                                vec![Jump { label: iden.to_owned(), bytecode_index: 0 }],
                            );
                            *offset += 3;
                            bytegen.push(Bytes(format!("{}xxxx", Opcode::Push2)));
                        }
                    }
                } else {
                    tracing::warn!(target: "codegen", "\"{}\" FOUND IN MACRO DEF BUT NOT IN MACRO INVOCATION!", arg_name);
                }
            } else {
                tracing::warn!(target: "codegen", "\"{}\" NOT IN ARG LIST", arg_name);
            }
        } else {
            // Label can be defined in parent
            // Assume Label Call Otherwise
            tracing::info!(target: "codegen", "RECURSE_BYTECODE ARG CALL DEFAULTING TO LABEL CALL: \"{}\"", arg_name);
            jump_table.insert(
                mis.last().map(|mi| mi.0).unwrap_or_else(|| 0),
                vec![Jump { label: arg_name.to_owned(), bytecode_index: 0 }],
            );
            *offset += 3;
            bytegen.push(Bytes(format!("{}xxxx", Opcode::Push2)));
        }

        Ok(())
    }

    /// Generate a codegen artifact
    ///
    /// # Arguments
    ///
    /// * `args` - A vector of Tokens representing constructor arguments
    /// * `main_bytecode` - The compiled MAIN Macro bytecode
    /// * `constructor_bytecode` - The compiled `CONSTRUCTOR` Macro bytecode
    pub fn churn(
        &mut self,
        file: FileSource,
        args: Vec<ethers::abi::token::Token>,
        main_bytecode: &str,
        constructor_bytecode: &str,
    ) -> Result<Artifact, CodegenError> {
        let mut artifact: &mut Artifact = if let Some(art) = &mut self.artifact {
            art
        } else {
            self.artifact = Some(Artifact::default());
            self.artifact.as_mut().unwrap()
        };

        let contract_length = main_bytecode.len() / 2;
        let constructor_length = constructor_bytecode.len() / 2;

        let contract_size = format!("{:04x}", contract_length);
        let contract_code_offset = format!("{:04x}", 13 + constructor_length);

        let encoded: Vec<Vec<u8>> =
            args.iter().map(|tok| ethers::abi::encode(&[tok.clone()])).collect();
        let hex_args: Vec<String> = encoded.iter().map(|tok| hex::encode(tok.as_slice())).collect();
        let constructor_args = hex_args.join("");

        // Generate the final bytecode
        let bootstrap_code = format!("61{}8061{}6000396000f3", contract_size, contract_code_offset);
        let constructor_code = format!("{}{}", constructor_bytecode, bootstrap_code);
        artifact.bytecode =
            format!("{}{}{}", constructor_code, main_bytecode, constructor_args).to_lowercase();
        artifact.runtime = main_bytecode.to_string().to_lowercase();
        artifact.file = file;
        Ok(artifact.clone())
    }

    /// Encode constructor arguments as ethers::abi::token::Token
    pub fn encode_constructor_args(args: Vec<String>) -> Vec<ethers::abi::token::Token> {
        let tokens: Vec<ethers::abi::token::Token> =
            args.iter().map(|tok| EToken::try_from(tok.clone()).unwrap().0).collect();
        tokens
    }

    /// Export
    ///
    /// Writes a Codegen Artifact out to the specified file.
    ///
    /// # Arguments
    ///
    /// * `out` - Output location to write the serialized json artifact to.
    pub fn export(output: String, art: &Artifact) -> Result<(), CodegenError> {
        let serialized_artifact = serde_json::to_string(art).unwrap();
        // Try to create the parent directory
        let file_path = Path::new(&output);
        if let Some(p) = file_path.parent() {
            if let Err(e) = fs::create_dir_all(p) {
                return Err(CodegenError {
                    kind: CodegenErrorKind::IOError(e.to_string()),
                    span: None,
                    token: None,
                })
            }
        }
        if let Err(e) = fs::write(file_path, serialized_artifact) {
            return Err(CodegenError {
                kind: CodegenErrorKind::IOError(e.to_string()),
                span: None,
                token: None,
            })
        }
        Ok(())
    }

    /// Abi Generation
    ///
    /// Generates an ABI for the given Ast.
    /// Stores the generated ABI in the Codegen `artifact`.
    ///
    /// # Arguments
    ///
    /// * `ast` - The Contract Abstract Syntax Tree
    /// * `output` - An optional output path
    pub fn abi_gen(&mut self, ast: Contract, output: Option<String>) -> Result<Abi, CodegenError> {
        let abi: Abi = ast.into();

        // Set the abi on self
        let art: &Artifact = match &mut self.artifact {
            Some(artifact) => {
                artifact.abi = Some(abi.clone());
                artifact
            }
            None => {
                self.artifact = Some(Artifact { abi: Some(abi.clone()), ..Default::default() });
                self.artifact.as_ref().unwrap()
            }
        };

        // If an output's specified, write the artifact out
        if let Some(o) = output {
            if let Err(e) = Codegen::export(o, art) {
                // Error message is sent to tracing in `export` if an error occurs
                return Err(e)
            }
        }

        // Return the abi
        Ok(abi)
    }
}<|MERGE_RESOLUTION|>--- conflicted
+++ resolved
@@ -14,11 +14,7 @@
     prelude::{bytes32_to_string, format_even_bytes, pad_n_bytes, CodegenErrorKind, FileSource},
     types::EToken,
 };
-<<<<<<< HEAD
-use std::{fs, path::Path, str::FromStr};
-=======
-use std::{collections::HashMap, fs, path::Path};
->>>>>>> fff38df4
+use std::{collections::HashMap, fs, path::Path, str::FromStr};
 
 /// ### Codegen
 ///
@@ -75,19 +71,13 @@
         tracing::info!(target: "codegen", "MAIN MACRO FOUND: {:?}", m_macro);
 
         // For each MacroInvocation Statement, recurse into bytecode
-<<<<<<< HEAD
         let bytecode_res: BytecodeRes = Codegen::recurse_bytecode(
             m_macro.clone(),
-            ast,
+            contract,
             &mut vec![m_macro],
             0,
-            Vec::default(),
             &mut Vec::default(),
         )?;
-=======
-        let bytecode_res: BytecodeRes =
-            Codegen::recurse_bytecode(m_macro.clone(), contract, &mut vec![m_macro], 0)?;
->>>>>>> fff38df4
         tracing::info!(target: "codegen", "RECURSED BYTECODE: {:?}", bytecode_res);
         let bytecode = Codegen::gen_table_bytecode(bytecode_res, contract)?;
         tracing::info!(target: "codegen", "FINAL BYTECODE: {:?}", bytecode);
@@ -148,19 +138,13 @@
         tracing::info!(target: "codegen", "CONSTRUCTOR MACRO FOUND: {:?}", c_macro);
 
         // For each MacroInvocation Statement, recurse into bytecode
-<<<<<<< HEAD
         let bytecode_res: BytecodeRes = Codegen::recurse_bytecode(
             c_macro.clone(),
-            ast,
+            contract,
             &mut vec![c_macro],
             0,
-            Vec::default(),
             &mut Vec::default(),
         )?;
-=======
-        let bytecode_res: BytecodeRes =
-            Codegen::recurse_bytecode(c_macro.clone(), contract, &mut vec![c_macro], 0)?;
->>>>>>> fff38df4
         tracing::info!(target: "codegen", "RECURSED BYTECODE: {:?}", bytecode_res);
         let bytecode = bytecode_res.bytes.iter().map(|byte| byte.0.to_string()).collect();
         tracing::info!(target: "codegen", "FINAL BYTECODE: {:?}", bytecode);
@@ -248,11 +232,7 @@
         contract: &Contract,
         scope: &mut Vec<MacroDefinition>,
         mut offset: usize,
-<<<<<<< HEAD
-        jump_tables: Vec<JumpTable>,
         mis: &mut Vec<(usize, MacroInvocation)>,
-=======
->>>>>>> fff38df4
     ) -> Result<BytecodeRes, CodegenError> {
         let mut final_bytes: Vec<Bytes> = vec![];
 
@@ -345,21 +325,14 @@
 
                             // Recurse
                             scope.push(ir_macro.clone());
-<<<<<<< HEAD
                             mis.push((index, mi.clone()));
                             let res: BytecodeRes = if let Ok(res) = Codegen::recurse_bytecode(
                                 ir_macro.clone(),
-                                ast.clone(),
+                                contract,
                                 scope,
                                 offset,
-                                jump_tables.clone(),
                                 mis,
                             ) {
-=======
-                            let res: BytecodeRes = if let Ok(res) =
-                                Codegen::recurse_bytecode(ir_macro.clone(), contract, scope, offset)
-                            {
->>>>>>> fff38df4
                                 res
                             } else {
                                 tracing::error!(
@@ -438,6 +411,7 @@
                                             contract,
                                             scope,
                                             offset,
+                                            mis,
                                         ) {
                                         res
                                     } else {
@@ -515,7 +489,6 @@
                     }
                 }
                 IRByte::ArgCall(arg_name) => {
-<<<<<<< HEAD
                     if let Err(e) = Codegen::bubble_arg_call(
                         arg_name,
                         index,
@@ -524,58 +497,10 @@
                         contract,
                         scope,
                         &mut offset,
-                        &jump_tables,
                         mis,
                         &mut jump_table,
                     ) {
                         return Err(e)
-=======
-                    // Try to find macro with same name as arg_name
-                    let macro_with_arg_name =
-                        if let Some(m) = contract.find_macro_by_name(&arg_name) {
-                            m
-                        } else {
-                            tracing::error!("Invoked Macro \"{}\" not found in Contract", arg_name);
-                            return Err(CodegenError {
-                                kind: CodegenErrorKind::MissingMacroDefinition(arg_name.clone()),
-                                span: None,
-                                token: None,
-                            })
-                        };
-
-                    // Lower scope and recurse into the found macro
-                    scope.push(macro_with_arg_name.clone());
-                    // TODO: Add proper parameters to the found macro definition
-                    // https://github.com/huff-language/huffc/blob/master/src/compiler/processor.ts#L91-L98
-                    let res = Codegen::recurse_bytecode(
-                        macro_with_arg_name.clone(),
-                        contract,
-                        scope,
-                        offset,
-                    );
-
-                    if let Ok(res) = res {
-                        // Set jump table values
-                        jump_table.insert(index, res.unmatched_jumps);
-
-                        // Increase offset by byte length of recursed macro
-                        offset +=
-                            res.bytes.iter().map(|b| b.0.clone()).collect::<String>().len() / 2;
-
-                        // Add bytecode from arg call macro
-                        final_bytes =
-                            final_bytes.iter().cloned().chain(res.bytes.iter().cloned()).collect();
-                    } else {
-                        tracing::error!(
-                            "Codegen failed to recurse into macro {}",
-                            macro_with_arg_name.name
-                        );
-                        return Err(CodegenError {
-                            kind: CodegenErrorKind::FailedMacroRecursion,
-                            span: None,
-                            token: None,
-                        })
->>>>>>> fff38df4
                     }
                     tracing::error!(target: "codegen", "^^ BUBBLING FINISHED ^^ LEFT OVER MACRO INVOCATIONS: {:?}", mis);
                     // tracing::error!(target: "codegen", "^^ BUBBLING FINISHED ^^ LEFT OVER SCOPE:
@@ -656,7 +581,6 @@
         contract: &Contract,
         scope: &mut Vec<MacroDefinition>,
         offset: &mut usize,
-        jump_tables: &Vec<JumpTable>,
         // mis: Parent macro invocations and their indices
         mis: &mut Vec<(usize, MacroInvocation)>,
         jump_table: &mut JumpTable,
@@ -758,7 +682,6 @@
                                     contract,
                                     &mut new_scope,
                                     offset,
-                                    &Vec::from(&jump_tables[..jump_tables.len().saturating_sub(1)]),
                                     &mut Vec::from(&mis[..mis.len().saturating_sub(1)]),
                                     jump_table,
                                 )
@@ -771,7 +694,6 @@
                                     contract,
                                     &mut new_scope,
                                     offset,
-                                    &Vec::from(&jump_tables[..jump_tables.len().saturating_sub(1)]),
                                     mis,
                                     jump_table,
                                 )
