--- conflicted
+++ resolved
@@ -45,10 +45,7 @@
 /// Prelude wraps common utilities.
 pub mod prelude {
     pub use crate::{
-<<<<<<< HEAD
-        abi::*, artifact::*, ast::*, bytecode::*, error::*, io::*, report::*, span::*, token::*,
-=======
-        abi::*, artifact::*, ast::*, bytes_util::*, error::*, io::*, report::*, span::*, token::*,
->>>>>>> bebc25bc
+        abi::*, artifact::*, ast::*, bytecode::*, bytes_util::*, error::*, io::*, report::*,
+        span::*, token::*,
     };
 }